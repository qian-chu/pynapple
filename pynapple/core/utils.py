# -*- coding: utf-8 -*-
# @Author: Guillaume Viejo
# @Date:   2024-02-09 11:45:45
# @Last Modified by:   gviejo
<<<<<<< HEAD
# @Last Modified time: 2024-02-27 11:34:40
=======
# @Last Modified time: 2024-03-03 06:28:59
>>>>>>> 0c4bf425

"""
    Utility functions
"""

import warnings

import numpy as np
from numba import jit

from .config import nap_config


def not_implemented_in_pynajax(func, which_in, which_out, *args, **kwargs):

    if nap_config.backend == "jax":        
            import jax
            import jax.numpy as jnp
        # def wrapper(*args, **kwargs):
            arguments, struct = jax.tree_util.tree_flatten((args, kwargs))            
            arguments[which_in] = jax.tree_map(np.asarray, arguments[which_in])
            args, kwargs = jax.tree_util.tree_unflatten(struct, arguments)
            out = func(*args, **kwargs)
            out = list(out)
            out[which_out] = jax.tree_map(jnp.asarray, out[which_out])
            return tuple(out)
    else:
        # def wrapper(*args, **kwargs):
        return func(*args, **kwargs)

def convert_to_numpy_array(array, array_name):
    if isinstance(array, Number):
        return np.array([d])
    elif isinstance(array, (list, tuple)):
        return np.array(array)
    elif isinstance(array, np.ndarray):
        return array
    elif is_array_like(array):
        return cast_to_numpy(array, array_name)
    else:
        raise RuntimeError(
            "Unknown format for d. Accepted formats are numpy.ndarray, list, tuple or any array-like objects."
        )

def convert_to_jax_array(array, array_name):
    import jax.numpy as jnp
    if isinstance(array, Number):
        return jnp.array([d])
    elif isinstance(array, (list, tuple)):
        return jnp.array(array)
    elif isinstance(array, jnp.ndarray):
        return array
    elif isinstance(array, np.ndarray):
        return jnp.asarray(array)
    else:
        raise RuntimeError(
            "Unknown format for d. Accepted formats are numpy.ndarray, list, tuple or any array-like objects."
        )

def get_backend():
    """
    Return the current backend of pynapple
    """
    return nap_config.backend

def is_array_like(obj):
    """
    Check if an object is array-like.

    This function determines if an object has array-like properties.
    An object is considered array-like if it has attributes typically associated with arrays
    (such as `.shape`, `.dtype`, and `.ndim`), supports indexing, and is iterable.

    Parameters
    ----------
    obj : object
        The object to check for array-like properties.

    Returns
    -------
    bool
        True if the object is array-like, False otherwise.

    Notes
    -----
    This function uses a combination of checks for attributes (`shape`, `dtype`, `ndim`),
    indexability, and iterability to determine if the given object behaves like an array.
    It is designed to be flexible and work with various types of array-like objects, including
    but not limited to NumPy arrays and JAX arrays. However, it may not be full proof for all
    possible array-like types or objects that mimic these properties without being suitable for
    numerical operations.

    """
    # Check for array-like attributes
    has_shape = hasattr(obj, "shape")
    has_dtype = hasattr(obj, "dtype")
    has_ndim = hasattr(obj, "ndim")

    # Check for indexability (try to access the first element)
    try:
        obj[0]
        is_indexable = True
    except (TypeError, IndexError):
        is_indexable = False

    # Check for iterable property
    try:
        iter(obj)
        is_iterable = True
    except TypeError:
        is_iterable = False

    # not_tsd_type = not isinstance(obj, _AbstractTsd)

    return (
        has_shape
        and has_dtype
        and has_ndim
        and is_indexable
        and is_iterable
        # and not_tsd_type
    )

def cast_to_numpy(array, array_name):
    """
    Convert an input array-like object to a NumPy array.

    This function attempts to convert an input object to a NumPy array using `np.asarray`.
    If the input is not already a NumPy ndarray, it issues a warning indicating that a conversion
    has taken place and shows the original type of the input. This function is useful for
    ensuring compatibility with Numba operations in cases where the input might come from
    various array-like sources (for instance, jax.numpy.Array).

    Parameters
    ----------
    array : array_like
        The input object to convert. This can be any object that `np.asarray` is capable of
        converting to a NumPy array, such as lists, tuples, and other array-like objects,
        including those from libraries like JAX or TensorFlow that adhere to the array interface.
    array_name : str
        The name of the variable that we are converting, printed in the warning message.

    Returns
    -------
    ndarray
        A NumPy ndarray representation of the input `values`. If `values` is already a NumPy
        ndarray, it is returned unchanged. Otherwise, a new NumPy ndarray is created and returned.

    Warnings
    --------
    A warning is issued if the input `values` is not already a NumPy ndarray, indicating
    that a conversion has taken place and showing the original type of the input.

    """
    if (
        not isinstance(array, np.ndarray)
        and not nap_config.suppress_conversion_warnings
    ):
        original_type = type(array).__name__
        warnings.warn(
            f"Converting '{array_name}' to numpy.array. The provided array was of type '{original_type}'.",
            UserWarning,
        )
    return np.asarray(array)

def _split_tsd(func, tsd, indices_or_sections, axis=0):
    """
    Wrappers of numpy split functions
    """
    if func in [np.split, np.array_split, np.vsplit] and axis == 0:
        out = func._implementation(tsd.values, indices_or_sections)
        index_list = np.split(tsd.index.values, indices_or_sections)
        kwargs = {"columns": tsd.columns.values} if hasattr(tsd, "columns") else {}
        return [tsd.__class__(t=t, d=d, **kwargs) for t, d in zip(index_list, out)]
    elif func in [np.dsplit, np.hsplit]:
        out = func._implementation(tsd.values, indices_or_sections)
        kwargs = {"columns": tsd.columns.values} if hasattr(tsd, "columns") else {}
        return [tsd.__class__(t=tsd.index, d=d, **kwargs) for d in out]
    else:
        return func._implementation(tsd.values, indices_or_sections, axis)

def _concatenate_tsd(func, tsds):
    """
    Wrappers of np.concatenate and np.vstack
    """
    if isinstance(tsds, (tuple, list)):
        assert all(
            [hasattr(tsd, "nap_class") and hasattr(tsd, "values") for tsd in tsds]
        ), "Inputs should be Tsd, TsdFrame or TsdTensor"

        nap_type = np.unique([tsd.nap_class for tsd in tsds])
        assert len(nap_type) == 1, "Objects should all be the same."

        if len(tsds) > 1:
            new_index = np.hstack([tsd.index.values for tsd in tsds])
            if np.any(np.diff(new_index) <= 0):
                raise RuntimeError(
                    "The order of the Tsd index should be strictly increasing and non overlapping."
                )

            if nap_type == "Tsd":
                new_values = func._implementation(
                    [tsd.values[:, np.newaxis] for tsd in tsds]
                )
                new_values = new_values.flatten()
            else:
                new_values = func._implementation([tsd.values for tsd in tsds])

            # Joining Time support
            time_support = tsds[0].time_support
            for tsd in tsds:
                time_support = time_support.union(tsd.time_support)

            kwargs = {"columns": tsds[0].columns} if hasattr(tsds[0], "columns") else {}

            return tsds[0].__class__(
                t=new_index, d=new_values, time_support=time_support, **kwargs
            )

        else:
            return tsds[0]
    else:
        raise TypeError

@jit(nopython=True)
def _jitfix_iset(start, end):
    """
    0 - > "Some starts and ends are equal. Removing 1 microsecond!",
    1 - > "Some ends precede the relative start. Dropping them!",
    2 - > "Some starts precede the previous end. Joining them!",
    3 - > "Some epochs have no duration"

    Parameters
    ----------
    start : numpy.ndarray
        Description
    end : numpy.ndarray
        Description

    Returns
    -------
    TYPE
        Description
    """
    to_warn = np.zeros(4, dtype=np.bool_)

    m = start.shape[0]

    data = np.zeros((m, 2), dtype=np.float64)

    i = 0
    ct = 0

    while i < m:
        newstart = start[i]
        newend = end[i]

        while i < m:
            if end[i] == start[i]:
                to_warn[3] = True
                i += 1
            else:
                newstart = start[i]
                newend = end[i]
                break

        while i < m:
            if end[i] < start[i]:
                to_warn[1] = True
                i += 1
            else:
                newstart = start[i]
                newend = end[i]
                break

        while i < m - 1:
            if start[i + 1] < end[i]:
                to_warn[2] = True
                i += 1
                newend = max(end[i - 1], end[i])
            else:
                break

        if i < m - 1:
            if newend == start[i + 1]:
                to_warn[0] = True
                newend -= 1.0e-6

        data[ct, 0] = newstart
        data[ct, 1] = newend

        ct += 1
        i += 1

    data = data[0:ct]

    return (data, to_warn)

class _TsdFrameSliceHelper:
    def __init__(self, tsdframe):
        self.tsdframe = tsdframe

    def __getitem__(self, key):
        if hasattr(key, "__iter__") and not isinstance(key, str):
            for k in key:
                if k not in self.tsdframe.columns:
                    raise IndexError(str(k))
            index = self.tsdframe.columns.get_indexer(key)
        else:
            if key not in self.tsdframe.columns:
                raise IndexError(str(key))
            index = self.tsdframe.columns.get_indexer([key])

        if len(index) == 1:
            return self.tsdframe.__getitem__((slice(None, None, None), index[0]))
        else:
            return self.tsdframe.__getitem__(
                (slice(None, None, None), index), columns=key
            )

class _IntervalSetSliceHelper:
    """
    This class helps `IntervalSet` behaves like pandas.DataFrame for the `loc` function.

    Attributes
    ----------
    intervalset : `IntervalSet` to slice

    """

    def __init__(self, intervalset):
        """Class for `loc` slicing function

        Parameters
        ----------
        intervalset : IntervalSet

        """
        self.intervalset = intervalset

    def __getitem__(self, key):
        """Getters for `IntervalSet.loc`. Mimics pandas.DataFrame.

        Parameters
        ----------
        key : int, list or tuple

        Returns
        -------
        IntervalSet or Number or numpy.ndarray

        Raises
        ------
        IndexError

        """
        if key in ["start", "end"]:
            return self.intervalset[key]
        elif isinstance(key, list):
            return self.intervalset[key]
        elif isinstance(key, int):
            return self.intervalset.values[key]
        else:
            if isinstance(key, tuple):
                if len(key) == 2:
                    if key[1] not in ["start", "end"]:
                        raise IndexError
                    out = self.intervalset[key[0]][key[1]]
                    if len(out) == 1:
                        return out[0]
                    else:
                        return out
                else:
                    raise IndexError
            else:
                raise IndexError<|MERGE_RESOLUTION|>--- conflicted
+++ resolved
@@ -2,11 +2,7 @@
 # @Author: Guillaume Viejo
 # @Date:   2024-02-09 11:45:45
 # @Last Modified by:   gviejo
-<<<<<<< HEAD
-# @Last Modified time: 2024-02-27 11:34:40
-=======
 # @Last Modified time: 2024-03-03 06:28:59
->>>>>>> 0c4bf425
 
 """
     Utility functions
